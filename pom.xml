--- conflicted
+++ resolved
@@ -34,11 +34,7 @@
 
     <groupId>org.osiam</groupId>
     <artifactId>connector4java</artifactId>
-<<<<<<< HEAD
-    <version>1.0-SNAPSHOT</version>
-=======
-    <version>0.15</version>
->>>>>>> d3ba0bb8
+    <version>1.0</version>
     <name>OSIAM Connector 4 Java</name>
     <packaging>jar</packaging>
 
