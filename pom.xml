<?xml version="1.0" encoding="UTF-8"?>
<!--
  ~ Copyright (C) 2013 tarent AG
  ~
  ~ Permission is hereby granted, free of charge, to any person obtaining
  ~ a copy of this software and associated documentation files (the
  ~ "Software"), to deal in the Software without restriction, including
  ~ without limitation the rights to use, copy, modify, merge, publish,
  ~ distribute, sublicense, and/or sell copies of the Software, and to
  ~ permit persons to whom the Software is furnished to do so, subject to
  ~ the following conditions:
  ~
  ~ The above copyright notice and this permission notice shall be
  ~ included in all copies or substantial portions of the Software.
  ~
  ~ THE SOFTWARE IS PROVIDED "AS IS", WITHOUT WARRANTY OF ANY KIND,
  ~ EXPRESS OR IMPLIED, INCLUDING BUT NOT LIMITED TO THE WARRANTIES OF
  ~ MERCHANTABILITY, FITNESS FOR A PARTICULAR PURPOSE AND NONINFRINGEMENT.
  ~ IN NO EVENT SHALL THE AUTHORS OR COPYRIGHT HOLDERS BE LIABLE FOR ANY
  ~ CLAIM, DAMAGES OR OTHER LIABILITY, WHETHER IN AN ACTION OF CONTRACT,
  ~ TORT OR OTHERWISE, ARISING FROM, OUT OF OR IN CONNECTION WITH THE
  ~ SOFTWARE OR THE USE OR OTHER DEALINGS IN THE SOFTWARE.
  -->
<project xmlns="http://maven.apache.org/POM/4.0.0" xmlns:xsi="http://www.w3.org/2001/XMLSchema-instance" xsi:schemaLocation="http://maven.apache.org/POM/4.0.0 http://maven.apache.org/xsd/maven-4.0.0.xsd">
    <modelVersion>4.0.0</modelVersion>
    <parent>
        <groupId>org.sonatype.oss</groupId>
        <artifactId>oss-parent</artifactId>
        <version>7</version>
    </parent>

    <groupId>org.osiam</groupId>
    <artifactId>connector4java</artifactId>
<<<<<<< HEAD
    <version>0.9-SNAPSHOT</version>
=======
    <version>0.10-SNAPSHOT</version>
>>>>>>> 2b20f022
    <name>OSIAM Connector 4 Java</name>
    <packaging>jar</packaging>

    <licenses>
        <license>
            <name>The MIT License (MIT)</name>
            <url>http://opensource.org/licenses/MIT</url>
            <distribution>repo</distribution>
        </license>
    </licenses>

    <properties>
        <project.build.sourceEncoding>UTF-8</project.build.sourceEncoding>
        <maven.build.timestamp.format>yyyyMMdd'T'HHmmss</maven.build.timestamp.format>
        <java.version>1.7</java.version>
        <sonar.core.codeCoveragePlugin>cobertura</sonar.core.codeCoveragePlugin>
        <!-- force sonar to reuse reports generated during build cycle -->
        <sonar.dynamicAnalysis>reuseReports</sonar.dynamicAnalysis>
        <!-- Explicitly define property so we don't end up with literal string if it's not set -->
        <!-- We need a value, too.  Otherwise (if the property tag is empty) the arguments definition -->
        <!-- in the sonatype parent pom is merged. -->
        <release.arguments>-Ddo-not-trigger-sonatype-oss-release-profile-by-default</release.arguments>
    </properties>

    <scm>
        <connection>scm:git://git@github.com/osiam/connector4java.git</connection>
        <url>https://github.com/osiam/connector4java</url>
        <developerConnection>scm:git:ssh://git@github.com/osiam/connector4java.git</developerConnection>
        <tag>HEAD</tag>
    </scm>

    <developers>
        <developer>
            <id>trossn</id>
            <name>Thorsten Rossner</name>
            <email>info@osiam.org</email>
            <timezone>+1</timezone>
            <organization>OSIAM</organization>
        </developer>
    </developers>

    <distributionManagement>
        <repository>
            <id>osiam-repository</id>
            <name>public evolvis release repository</name>
            <url>sftp://maven-repo.evolvis.org:/var/www/maven_repo/releases</url>
        </repository>
        <snapshotRepository>
            <id>OSIAM-NG-SNAPSHOT-repository</id>
            <name>public evolvis release repository</name>
            <url>sftp://maven-repo.evolvis.org:/var/www/maven_repo/snapshots/</url>
        </snapshotRepository>

    </distributionManagement>

    <dependencies>
        <dependency>
            <groupId>org.osiam</groupId>
            <artifactId>scim-schema</artifactId>
            <version>0.32</version>
        </dependency>
        <!-- Used for access token retrieval -->
        <dependency>
            <groupId>commons-codec</groupId>
            <artifactId>commons-codec</artifactId>
            <version>1.7</version>
        </dependency>
        <dependency>
            <groupId>org.apache.httpcomponents</groupId>
            <artifactId>httpclient</artifactId>
            <version>4.2.5</version>
        </dependency>
        <dependency>
            <groupId>commons-io</groupId>
            <artifactId>commons-io</artifactId>
            <version>2.4</version>
        </dependency>
        <dependency>
            <groupId>com.github.tomakehurst</groupId>
            <artifactId>wiremock</artifactId>
            <version>1.28</version>
            <scope>test</scope>
        </dependency>
        <dependency>
            <groupId>junit</groupId>
            <artifactId>junit</artifactId>
            <version>4.11</version>
            <scope>test</scope>
        </dependency>
        <dependency>
            <groupId>org.mockito</groupId>
            <artifactId>mockito-core</artifactId>
            <version>1.9.5</version>
            <scope>test</scope>
        </dependency>
        <dependency>
            <groupId>nl.jqno.equalsverifier</groupId>
            <artifactId>equalsverifier</artifactId>
            <version>1.3.1</version>
            <scope>test</scope>
        </dependency>
        <dependency>
            <groupId>org.hibernate.javax.persistence</groupId>
            <artifactId>hibernate-jpa-2.0-api</artifactId>
            <version>1.0.1.Final</version>
        </dependency>
        <dependency>
            <groupId>joda-time</groupId>
            <artifactId>joda-time</artifactId>
            <version>2.3</version>
        </dependency>
    </dependencies>

    <build>
        <extensions>
            <extension>
                <groupId>org.apache.maven.wagon</groupId>
                <artifactId>wagon-ssh</artifactId>
                <version>2.2</version>
            </extension>
        </extensions>
        <plugins>
            <plugin>
                <artifactId>maven-compiler-plugin</artifactId>
                <version>3.0</version>
                <configuration>
                    <source>${java.version}</source>
                    <target>${java.version}</target>
                </configuration>
            </plugin>

            <!-- Needed to publish releases to sonatype staging repo -->
            <!-- which leads to maven central -->
            <!-- Note: In order for this to work you need to have the -->
            <!-- appropriate server tag in your .m2/settings.xml -->
            <!-- with your username/password for the sonatype jira -->
            <plugin>
                <groupId>org.sonatype.plugins</groupId>
                <artifactId>nexus-staging-maven-plugin</artifactId>
                <version>1.4.4</version>
                <extensions>true</extensions>
                <executions>
                    <execution>
                        <id>default-deploy</id>
                        <phase>deploy</phase>
                        <goals>
                            <goal>deploy</goal>
                        </goals>
                    </execution>
                </executions>
                <configuration>
                    <serverId>sonatype-nexus-staging</serverId>
                    <nexusUrl>https://oss.sonatype.org/</nexusUrl>
                </configuration>
            </plugin>
            <!-- Needed due to a problem with SSH -->
            <plugin>
                <groupId>org.apache.maven.plugins</groupId>
                <artifactId>maven-deploy-plugin</artifactId>
                <version>2.7</version>
                <executions>
                    <execution>
                        <id>default-deploy</id>
                        <phase>deploy</phase>
                        <goals>
                            <goal>deploy</goal>
                        </goals>
                    </execution>
                </executions>
            </plugin>
            <!-- During release:perform, enable the "release" profile -->
            <plugin>
                <artifactId>maven-release-plugin</artifactId>
                <version>2.4.1</version>
                <configuration>
                    <!-- During release:perform, enable the "release" profile -->
                    <releaseProfiles>sonatype-oss-release</releaseProfiles>
                    <arguments>-Psonatype-oss-release ${release.arguments}</arguments>
                    <goals>deploy</goals>
                </configuration>
            </plugin>

            <!-- Surefire: will execute all unit tests including Spock specs and will ignore system tests -->
            <plugin>
                <groupId>org.apache.maven.plugins</groupId>
                <artifactId>maven-surefire-plugin</artifactId>
                <version>2.13</version>
                <configuration>
                    <argLine>-XX:-UseSplitVerifier</argLine>
                    <includes>
                        <include>**/*Test.*</include>
                    </includes>
                </configuration>
            </plugin>

        </plugins>

        <!-- override sonatype parent pom settings by default -->
        <pluginManagement>
            <plugins>
                <plugin>
                    <artifactId>maven-release-plugin</artifactId>
                    <version>2.4.1</version>
                    <inherited>false</inherited>
                </plugin>
            </plugins>
        </pluginManagement>

    </build>

    <profiles>
        <!-- ==================== Profile: release ==================== -->
        <profile>
            <id>release</id>
            <build>
                <plugins>
                    <!-- During release:perform, enable the "release" profile -->
                    <!--
                      ~ Extra parameters are passed using the "release.arguments" property on the command line.
                      ~ In Jenkins configure Maven release build / Release goals and options (in one line):
                      ~     -Dresume=false  release:clean release:prepare release:perform
                      ~     -Drelease.arguments="-Dgpg.passphrase=$PASSPHRASE -Dgpg.keyname=Signing\\ Key "
                      ~ (Take care of proper quoting/escaping: Spaces within the key's uid have to be escaped!)
                    -->
                    <plugin>
                        <artifactId>maven-release-plugin</artifactId>
                        <version>2.4.1</version>
                        <configuration>
                            <arguments>-Psonatype-oss-release ${release.arguments}</arguments>
                            <goals>deploy</goals>
                        </configuration>
                    </plugin>

                    <!-- Needed to publish releases to sonatype staging repo -->
                    <!-- which leads to maven central -->
                    <!-- Note: In order for this to work you need to have the -->
                    <!-- appropriate server tag in your .m2/settings.xml -->
                    <!-- with your username/password for the sonatype jira -->
                    <plugin>
                        <groupId>org.sonatype.plugins</groupId>
                        <artifactId>nexus-staging-maven-plugin</artifactId>
                        <version>1.4.4</version>
                        <extensions>true</extensions>
                        <executions>
                            <execution>
                                <id>default-deploy</id>
                                <phase>deploy</phase>
                                <goals>
                                    <goal>deploy</goal>
                                </goals>
                            </execution>
                        </executions>
                        <configuration>
                            <serverId>sonatype-nexus-staging</serverId>
                            <nexusUrl>https://oss.sonatype.org/</nexusUrl>
                        </configuration>
                    </plugin>

                </plugins>
            </build>
        </profile>

        <!-- ==================== Profile: sign ==================== -->
        <profile>
            <id>sign</id>
            <activation>
                <activeByDefault>false</activeByDefault>
            </activation>
            <build>
                <plugins>
                    <!-- call as "mvn verify -Dgpg.passphrase=thephrase" or set -Dgpg.skip=true -->
                    <!-- If not given, gpg passphrase has to be provided interactively -->
                    <plugin>
                        <groupId>org.apache.maven.plugins</groupId>
                        <artifactId>maven-gpg-plugin</artifactId>
                        <version>1.4</version>
                        <executions>
                            <execution>
                                <id>sign-artifacts</id>
                                <phase>verify</phase>
                                <goals>
                                    <goal>sign</goal>
                                </goals>
                            </execution>
                        </executions>
                    </plugin>
                </plugins>
            </build>
        </profile>

        <!-- ==================== Profile: coverage ==================== -->
        <profile>
            <id>coverage</id>
            <activation>
                <activeByDefault>false</activeByDefault>
            </activation>
            <build>
                <plugins>
                    <plugin>
                        <groupId>org.codehaus.mojo</groupId>
                        <artifactId>cobertura-maven-plugin</artifactId>
                        <version>2.5.2</version>
                        <configuration>
                            <formats>
                                <format>xml</format>
                            </formats>
                        </configuration>
                        <executions>
                            <execution>
                                <id>generate-data</id>
                                <phase>package</phase>
                                <goals>
                                    <goal>cobertura</goal>
                                </goals>
                                <configuration>
                                    <quiet>true</quiet>
                                </configuration>
                            </execution>
                        </executions>
                    </plugin>
                </plugins>
            </build>
        </profile>

        <!-- ==================== Profile: build internally for integration runs  ==================== -->
        <!-- Deployment needs to be run from jenkins server which has credentials to access the internal repository -->
        <profile>
            <id>integration</id>

            <distributionManagement>
                <repository>
                    <id>osiam-repository</id>
                    <name>public evolvis release repository</name>
                    <url>sftp://maven-repo.evolvis.org:/var/www/maven_repo/releases</url>
                </repository>
                <snapshotRepository>
                    <id>OSIAM-NG-SNAPSHOT-repository</id>
                    <name>public evolvis release repository</name>
                    <url>sftp://maven-repo.evolvis.org:/var/www/maven_repo/snapshots/</url>
                </snapshotRepository>

            </distributionManagement>

            <repositories>
                <repository>
                    <id>osiam releases repo</id>
                    <url>https://maven-repo.evolvis.org/releases</url>
                </repository>
            </repositories>

            <build>
                <plugins>
                    <plugin>
                        <groupId>org.apache.maven.plugins</groupId>
                        <artifactId>maven-deploy-plugin</artifactId>
                        <version>2.7</version>
                        <dependencies>
                            <dependency>
                                <groupId>org.apache.maven.wagon</groupId>
                                <artifactId>wagon-ssh</artifactId>
                                <version>1.0-beta-7</version>
                            </dependency>
                        </dependencies>
                        <executions>
                            <execution>
                                <id>default-deploy</id>
                                <phase>deploy</phase>
                                <goals>
                                    <goal>deploy</goal>
                                </goals>
                            </execution>
                        </executions>
                    </plugin>
                </plugins>
            </build>
        </profile>
    </profiles>
</project><|MERGE_RESOLUTION|>--- conflicted
+++ resolved
@@ -31,11 +31,7 @@
 
     <groupId>org.osiam</groupId>
     <artifactId>connector4java</artifactId>
-<<<<<<< HEAD
-    <version>0.9-SNAPSHOT</version>
-=======
     <version>0.10-SNAPSHOT</version>
->>>>>>> 2b20f022
     <name>OSIAM Connector 4 Java</name>
     <packaging>jar</packaging>
 
