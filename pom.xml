--- conflicted
+++ resolved
@@ -31,11 +31,7 @@
 
     <groupId>org.osiam</groupId>
     <artifactId>connector4java</artifactId>
-<<<<<<< HEAD
-    <version>0.11.1</version>
-=======
     <version>0.11.3-SNAPSHOT</version>
->>>>>>> 5a2ce05e
     <name>OSIAM Connector 4 Java</name>
     <packaging>jar</packaging>
 
