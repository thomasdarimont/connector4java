<?xml version="1.0" encoding="UTF-8" ?>
<!--
    ~ Copyright (C) 2013 tarent AG
    ~
    ~ Permission is hereby granted, free of charge, to any person obtaining
    ~ a copy of this software and associated documentation files (the
    ~ "Software"), to deal in the Software without restriction, including
    ~ without limitation the rights to use, copy, modify, merge, publish,
    ~ distribute, sublicense, and/or sell copies of the Software, and to
    ~ permit persons to whom the Software is furnished to do so, subject to
    ~ the following conditions:
    ~
    ~ The above copyright notice and this permission notice shall be
    ~ included in all copies or substantial portions of the Software.
    ~
    ~ THE SOFTWARE IS PROVIDED "AS IS", WITHOUT WARRANTY OF ANY KIND,
    ~ EXPRESS OR IMPLIED, INCLUDING BUT NOT LIMITED TO THE WARRANTIES OF
    ~ MERCHANTABILITY, FITNESS FOR A PARTICULAR PURPOSE AND NONINFRINGEMENT.
    ~ IN NO EVENT SHALL THE AUTHORS OR COPYRIGHT HOLDERS BE LIABLE FOR ANY
    ~ CLAIM, DAMAGES OR OTHER LIABILITY, WHETHER IN AN ACTION OF CONTRACT,
    ~ TORT OR OTHERWISE, ARISING FROM, OUT OF OR IN CONNECTION WITH THE
    ~ SOFTWARE OR THE USE OR OTHER DEALINGS IN THE SOFTWARE.
-->
<project xmlns="http://maven.apache.org/POM/4.0.0" xmlns:xsi="http://www.w3.org/2001/XMLSchema-instance"
    xsi:schemaLocation="http://maven.apache.org/POM/4.0.0 http://maven.apache.org/xsd/maven-4.0.0.xsd">

    <modelVersion>4.0.0</modelVersion>

    <parent>
        <groupId>org.sonatype.oss</groupId>
        <artifactId>oss-parent</artifactId>
        <version>7</version>
    </parent>

    <groupId>org.osiam</groupId>
    <artifactId>connector4java</artifactId>
<<<<<<< HEAD
    <version>1.0</version>
=======
    <version>1.1-SNAPSHOT</version>
>>>>>>> 67bb4b1e
    <name>OSIAM Connector 4 Java</name>
    <packaging>jar</packaging>

    <licenses>
        <license>
            <name>The MIT License (MIT)</name>
            <url>http://opensource.org/licenses/MIT</url>
            <distribution>repo</distribution>
        </license>
    </licenses>

    <properties>
        <project.build.sourceEncoding>UTF-8</project.build.sourceEncoding>
        <maven.build.timestamp.format>yyyyMMdd'T'HHmmss</maven.build.timestamp.format>
        <java.version>1.7</java.version>
        <sonar.core.codeCoveragePlugin>cobertura</sonar.core.codeCoveragePlugin>
        <!-- force sonar to reuse reports generated during build cycle -->
        <sonar.dynamicAnalysis>reuseReports</sonar.dynamicAnalysis>
        <!-- Explicitly define property so we don't end up with literal string if it's not set -->
        <!-- We need a value, too. Otherwise (if the property tag is empty) the arguments definition -->
        <!-- in the sonatype parent pom is merged. -->
        <release.arguments>-Ddo-not-trigger-sonatype-oss-release-profile-by-default</release.arguments>
    </properties>

    <scm>
        <connection>scm:git://git@github.com/osiam/connector4java.git</connection>
        <url>https://github.com/osiam/connector4java</url>
        <developerConnection>scm:git:ssh://git@github.com/osiam/connector4java.git</developerConnection>
        <tag>HEAD</tag>
    </scm>

    <developers>
        <developer>
            <id>trossn</id>
            <name>Thorsten Rossner</name>
            <email>info@osiam.org</email>
            <timezone>+1</timezone>
            <organization>OSIAM</organization>
        </developer>
    </developers>

    <distributionManagement>

        <repository>
            <id>osiam-repository</id>
            <name>public evolvis release repository</name>
            <url>scpexe://maven-repo.evolvis.org:/var/www/maven_repo/releases</url>
        </repository>
        <snapshotRepository>
            <id>OSIAM-NG-SNAPSHOT-repository</id>
            <name>public evolvis release repository</name>
            <url>scpexe://maven-repo.evolvis.org:/var/www/maven_repo/snapshots/</url>
        </snapshotRepository>

    </distributionManagement>

    <dependencies>

        <dependency>
            <groupId>org.osiam</groupId>
            <artifactId>scim-schema</artifactId>
            <version>1.1-SNAPSHOT</version>
        </dependency>

        <dependency>
            <groupId>commons-io</groupId>
            <artifactId>commons-io</artifactId>
            <version>2.4</version>
        </dependency>

        <dependency>
            <groupId>joda-time</groupId>
            <artifactId>joda-time</artifactId>
            <version>2.3</version>
        </dependency>

        <dependency>
            <groupId>org.glassfish.jersey.connectors</groupId>
            <artifactId>jersey-apache-connector</artifactId>
            <version>2.9.1</version>
        </dependency>

        <dependency>
            <groupId>junit</groupId>
            <artifactId>junit</artifactId>
            <version>4.11</version>
            <scope>test</scope>
        </dependency>

        <dependency>
            <groupId>nl.jqno.equalsverifier</groupId>
            <artifactId>equalsverifier</artifactId>
            <version>1.4.1</version>
            <scope>test</scope>
        </dependency>

        <dependency>
            <groupId>org.hamcrest</groupId>
            <artifactId>hamcrest-library</artifactId>
            <version>1.3</version>
            <scope>test</scope>
        </dependency>

    </dependencies>

    <build>
        <extensions>
            <extension>
                <groupId>org.apache.maven.wagon</groupId>
                <artifactId>wagon-ssh-external</artifactId>
                <version>2.6</version>
            </extension>
        </extensions>
        <plugins>
            <plugin>
                <artifactId>maven-compiler-plugin</artifactId>
                <version>3.1</version>
                <configuration>
                    <source>${java.version}</source>
                    <target>${java.version}</target>
                </configuration>
            </plugin>

            <!-- Needed to publish releases to sonatype staging repo -->
            <!-- which leads to maven central -->
            <!-- Note: In order for this to work you need to have the -->
            <!-- appropriate server tag in your .m2/settings.xml -->
            <!-- with your username/password for the sonatype jira -->
            <plugin>
                <groupId>org.sonatype.plugins</groupId>
                <artifactId>nexus-staging-maven-plugin</artifactId>
                <version>1.6</version>
                <extensions>true</extensions>
                <executions>
                    <execution>
                        <id>default-deploy</id>
                        <phase>deploy</phase>
                        <goals>
                            <goal>deploy</goal>
                        </goals>
                    </execution>
                </executions>
                <configuration>
                    <serverId>sonatype-nexus-staging</serverId>
                    <nexusUrl>https://oss.sonatype.org/</nexusUrl>
                </configuration>
            </plugin>
            <!-- Needed due to a problem with SSH -->
            <plugin>
                <groupId>org.apache.maven.plugins</groupId>
                <artifactId>maven-deploy-plugin</artifactId>
                <version>2.8.1</version>
                <executions>
                    <execution>
                        <id>default-deploy</id>
                        <phase>deploy</phase>
                        <goals>
                            <goal>deploy</goal>
                        </goals>
                    </execution>
                </executions>
            </plugin>
            <!-- During release:perform, enable the "release" profile -->
            <plugin>
                <artifactId>maven-release-plugin</artifactId>
                <version>2.5</version>
                <configuration>
                    <!-- During release:perform, enable the "release" profile -->
                    <releaseProfiles>sonatype-oss-release</releaseProfiles>
                    <arguments>-Psonatype-oss-release ${release.arguments}</arguments>
                    <goals>deploy</goals>
                </configuration>
            </plugin>

            <!-- Surefire: will execute all unit tests including Spock specs and will ignore system tests -->
            <plugin>
                <groupId>org.apache.maven.plugins</groupId>
                <artifactId>maven-surefire-plugin</artifactId>
                <version>2.16</version>
                <configuration>
                    <argLine>-XX:-UseSplitVerifier</argLine>
                    <trimStackTrace>false</trimStackTrace>
                    <includes>
                        <include>**/*Test.*</include>
                    </includes>
                </configuration>
            </plugin>
            <plugin>
                <groupId>org.apache.maven.plugins</groupId>
                <artifactId>maven-enforcer-plugin</artifactId>
                <version>1.3.1</version>
                <executions>
                    <execution>
                        <id>enforce-versions</id>
                        <goals>
                            <goal>enforce</goal>
                        </goals>
                        <configuration>
                            <rules>
                                <requireMavenVersion>
                                    <version>3.0.4</version>
                                </requireMavenVersion>
                            </rules>
                        </configuration>
                    </execution>
                </executions>
            </plugin>
        </plugins>

        <!-- override sonatype parent pom settings by default -->
        <pluginManagement>
            <plugins>
                <plugin>
                    <artifactId>maven-release-plugin</artifactId>
                    <version>2.5</version>
                    <inherited>false</inherited>
                </plugin>
            </plugins>
        </pluginManagement>

    </build>

    <profiles>
        <!-- ==================== Profile: release ==================== -->
        <profile>
            <id>release</id>
            <build>
                <plugins>
                    <!-- During release:perform, enable the "release" profile -->
                    <!--
                        ~ Extra parameters are passed using the "release.arguments" property on the command line.
                        ~ In Jenkins configure Maven release build / Release goals and options (in one line):
                        ~ -Dresume=false release:clean release:prepare release:perform
                        ~ -Drelease.arguments="-Dgpg.passphrase=$PASSPHRASE -Dgpg.keyname=Signing\\ Key "
                        ~ (Take care of proper quoting/escaping: Spaces within the key's uid have to be escaped!)
                    -->
                    <plugin>
                        <artifactId>maven-release-plugin</artifactId>
                        <version>2.5</version>
                        <configuration>
                            <arguments>-Psonatype-oss-release ${release.arguments}</arguments>
                            <goals>deploy</goals>
                        </configuration>
                    </plugin>

                    <!-- Needed to publish releases to sonatype staging repo -->
                    <!-- which leads to maven central -->
                    <!-- Note: In order for this to work you need to have the -->
                    <!-- appropriate server tag in your .m2/settings.xml -->
                    <!-- with your username/password for the sonatype jira -->
                    <plugin>
                        <groupId>org.sonatype.plugins</groupId>
                        <artifactId>nexus-staging-maven-plugin</artifactId>
                        <version>1.6</version>
                        <extensions>true</extensions>
                        <executions>
                            <execution>
                                <id>default-deploy</id>
                                <phase>deploy</phase>
                                <goals>
                                    <goal>deploy</goal>
                                </goals>
                            </execution>
                        </executions>
                        <configuration>
                            <serverId>sonatype-nexus-staging</serverId>
                            <nexusUrl>https://oss.sonatype.org/</nexusUrl>
                        </configuration>
                    </plugin>

                </plugins>
            </build>
        </profile>

        <!-- ==================== Profile: sign ==================== -->
        <profile>
            <id>sign</id>
            <activation>
                <activeByDefault>false</activeByDefault>
            </activation>
            <build>
                <plugins>
                    <!-- call as "mvn verify -Dgpg.passphrase=thephrase" or set -Dgpg.skip=true -->
                    <!-- If not given, gpg passphrase has to be provided interactively -->
                    <plugin>
                        <groupId>org.apache.maven.plugins</groupId>
                        <artifactId>maven-gpg-plugin</artifactId>
                        <version>1.5</version>
                        <executions>
                            <execution>
                                <id>sign-artifacts</id>
                                <phase>verify</phase>
                                <goals>
                                    <goal>sign</goal>
                                </goals>
                            </execution>
                        </executions>
                    </plugin>
                </plugins>
            </build>
        </profile>

        <!-- ==================== Profile: coverage ==================== -->
        <profile>
            <id>coverage</id>
            <activation>
                <activeByDefault>false</activeByDefault>
            </activation>
            <build>
                <plugins>
                    <plugin>
                        <groupId>org.codehaus.mojo</groupId>
                        <artifactId>cobertura-maven-plugin</artifactId>
                        <version>2.6</version>
                        <configuration>
                            <formats>
                                <format>xml</format>
                            </formats>
                        </configuration>
                        <executions>
                            <execution>
                                <id>generate-data</id>
                                <phase>package</phase>
                                <goals>
                                    <goal>cobertura</goal>
                                </goals>
                                <configuration>
                                    <quiet>true</quiet>
                                </configuration>
                            </execution>
                        </executions>
                    </plugin>
                </plugins>
            </build>
        </profile>

        <!-- ==================== Profile: build internally for integration runs ==================== -->
        <!-- Deployment needs to be run from jenkins server which has credentials to access the internal repository -->
        <profile>
            <id>integration</id>

            <distributionManagement>
                <repository>
                    <id>osiam-repository</id>
                    <name>public evolvis release repository</name>
                    <url>scpexe://maven-repo.evolvis.org:/var/www/maven_repo/releases</url>
                </repository>
                <snapshotRepository>
                    <id>OSIAM-NG-SNAPSHOT-repository</id>
                    <name>public evolvis release repository</name>
                    <url>scpexe://maven-repo.evolvis.org:/var/www/maven_repo/snapshots/</url>
                </snapshotRepository>

            </distributionManagement>

            <repositories>
                <repository>
                    <id>osiam releases repo</id>
                    <url>https://maven-repo.evolvis.org/releases</url>
                </repository>
            </repositories>

            <build>
                <plugins>
                    <plugin>
                        <groupId>org.apache.maven.plugins</groupId>
                        <artifactId>maven-deploy-plugin</artifactId>
                        <version>2.8.1</version>
                        <dependencies>
                            <dependency>
                                <groupId>org.apache.maven.wagon</groupId>
                                <artifactId>wagon-ssh-external</artifactId>
                                <version>2.6</version>
                            </dependency>
                        </dependencies>
                        <executions>
                            <execution>
                                <id>default-deploy</id>
                                <phase>deploy</phase>
                                <goals>
                                    <goal>deploy</goal>
                                </goals>
                            </execution>
                        </executions>
                    </plugin>
                </plugins>
            </build>
        </profile>
    </profiles>
</project><|MERGE_RESOLUTION|>--- conflicted
+++ resolved
@@ -34,11 +34,7 @@
 
     <groupId>org.osiam</groupId>
     <artifactId>connector4java</artifactId>
-<<<<<<< HEAD
-    <version>1.0</version>
-=======
     <version>1.1-SNAPSHOT</version>
->>>>>>> 67bb4b1e
     <name>OSIAM Connector 4 Java</name>
     <packaging>jar</packaging>
 
