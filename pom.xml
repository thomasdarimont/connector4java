--- conflicted
+++ resolved
@@ -1,29 +1,5 @@
 <?xml version="1.0" encoding="UTF-8" ?>
 <!--
-<<<<<<< HEAD
-  ~ Copyright (C) 2013 tarent AG
-  ~
-  ~ Permission is hereby granted, free of charge, to any person obtaining
-  ~ a copy of this software and associated documentation files (the
-  ~ "Software"), to deal in the Software without restriction, including
-  ~ without limitation the rights to use, copy, modify, merge, publish,
-  ~ distribute, sublicense, and/or sell copies of the Software, and to
-  ~ permit persons to whom the Software is furnished to do so, subject to
-  ~ the following conditions:
-  ~
-  ~ The above copyright notice and this permission notice shall be
-  ~ included in all copies or substantial portions of the Software.
-  ~
-  ~ THE SOFTWARE IS PROVIDED "AS IS", WITHOUT WARRANTY OF ANY KIND,
-  ~ EXPRESS OR IMPLIED, INCLUDING BUT NOT LIMITED TO THE WARRANTIES OF
-  ~ MERCHANTABILITY, FITNESS FOR A PARTICULAR PURPOSE AND NONINFRINGEMENT.
-  ~ IN NO EVENT SHALL THE AUTHORS OR COPYRIGHT HOLDERS BE LIABLE FOR ANY
-  ~ CLAIM, DAMAGES OR OTHER LIABILITY, WHETHER IN AN ACTION OF CONTRACT,
-  ~ TORT OR OTHERWISE, ARISING FROM, OUT OF OR IN CONNECTION WITH THE
-  ~ SOFTWARE OR THE USE OR OTHER DEALINGS IN THE SOFTWARE.
-  -->
-<project xmlns="http://maven.apache.org/POM/4.0.0" xmlns:xsi="http://www.w3.org/2001/XMLSchema-instance" xsi:schemaLocation="http://maven.apache.org/POM/4.0.0 http://maven.apache.org/xsd/maven-4.0.0.xsd">
-=======
     ~ Copyright (C) 2013 tarent AG
     ~
     ~ Permission is hereby granted, free of charge, to any person obtaining
@@ -48,7 +24,6 @@
 <project xmlns="http://maven.apache.org/POM/4.0.0" xmlns:xsi="http://www.w3.org/2001/XMLSchema-instance"
     xsi:schemaLocation="http://maven.apache.org/POM/4.0.0 http://maven.apache.org/xsd/maven-4.0.0.xsd">
 
->>>>>>> 270594c7
     <modelVersion>4.0.0</modelVersion>
 
     <parent>
@@ -59,11 +34,7 @@
 
     <groupId>org.osiam</groupId>
     <artifactId>connector4java</artifactId>
-<<<<<<< HEAD
-    <version>0.13</version>
-=======
-    <version>0.14-SNAPSHOT</version>
->>>>>>> 270594c7
+    <version>0.14</version>
     <name>OSIAM Connector 4 Java</name>
     <packaging>jar</packaging>
 
