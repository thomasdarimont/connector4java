--- conflicted
+++ resolved
@@ -5,20 +5,15 @@
 
 import java.net.URI;
 
-<<<<<<< HEAD
-import static org.junit.Assert.assertEquals;
-import static org.junit.Assert.fail;
-=======
 import org.junit.Test;
 import org.osiam.client.exception.ConnectionInitializationException;
->>>>>>> bb1f776d
 
 public class AuthServiceBuilderTest {
 
     private static final String IRRELEVANT = "irrelevant";
 
     @Test
-    public void valid_parameters_produces_a_working_authservice() throws Exception {
+    public void valid_parameters_produce_a_working_authservice() throws Exception {
         AuthService as = new AuthService.Builder(IRRELEVANT).withGrantType(GrantType.PASSWORD)
                 .withClientId(IRRELEVANT)
                 .withClientSecret(IRRELEVANT)
